--- conflicted
+++ resolved
@@ -6,18 +6,13 @@
   <title>{% if page.title %}{{ page.title | escape }}{% else %}{{ site.title | escape }}{% endif %}</title>
   <meta name="description" content="{{ page.excerpt | default: site.description | strip_html | normalize_whitespace | truncate: 160 | escape }}">
 
-<<<<<<< HEAD
   {% assign custom_url = site.url | append: site.baseurl %}
   {% assign full_base_url = site.github.url | default: custom_url %}
   <link rel="stylesheet" href="{{ "/css/main.css" | prepend: full_base_url }}">
   <link rel="canonical" href="{{ page.url | replace:'index.html','' | prepend: full_base_url }}">
   <link rel="alternate" type="application/rss+xml" title="{{ site.title | escape }}" href="{{ "/feed.xml" | prepend: full_base_url }}">
-=======
-  <link rel="stylesheet" href="{{ "/css/main.css" | prepend: site.baseurl }}">
-  <link rel="canonical" href="{{ page.url | replace:'index.html','' | prepend: site.baseurl | prepend: site.url }}">
-  <link rel="alternate" type="application/rss+xml" title="{{ site.title | escape }}" href="{{ "/feed.xml" | prepend: site.baseurl | prepend: site.url }}">
+  
   {% if jekyll.environment == 'production' and site.google_analytics %}
   {% include google-analytics.html %}
   {% endif %}
->>>>>>> bd8fcbe6
 </head>